--- conflicted
+++ resolved
@@ -6,18 +6,8 @@
 -- Read an Internet message from standard input, parse it,
 -- and return the result.
 
-parseEmail s = do
-  input <- readFile s
+main :: IO ()
+main = do
+  input <- getContents
   print $ parse message "<stdin>" input
   return ()
-<<<<<<< HEAD
-=======
-
--- Make sure all lines are terminated by CRLF.
-
-fixEol :: String -> String
-fixEol ('\r':'\n':xs)   = '\r' : '\n' : fixEol xs
-fixEol ('\n':xs)        = '\r' : '\n' : fixEol xs
-fixEol (x:xs)           = x : fixEol xs
-fixEol []               = []
->>>>>>> 10483011
